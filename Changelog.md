# Changelog for lgr-core

<<<<<<< HEAD
### New features
- Add support for LGR validation:
    - Introduce the concept of test label. Each test label has a test (i.e. a predicate on LGR files) and a human readable description.
    - Introduce the concept of policy. A policy maps test labels to values of either "IGNORED", "WARNING" or "ERROR".
    - Assign test labels to already existing tests, e.g. "valid_unicode_version" and "metadata_language".
    - Add new labelled tests, e.g. tests for the "validity-start" and "validity-end" elements.
    - Add aggregation of test results in terms of successful test labels.
    - Add a method to calculate the validation result based on policy and test results.
    - Add an RFC 7940 validation tool.
=======
## 2.0.1 (2019-08-01)
### Improvements
- Mark out-of-script codepoints as warnings instead of errors (Fixes #15).
### Fixes
- Fix processing of contextual rule without anchor (Fixes #14).
>>>>>>> 057f0979

## 2.0.0 (2018-09-06)
### New features
- Support of Python 3. Compatibility with python2 is preserved for this release.
- Add tox configuration for testing multiple Python versions (2.7 and 3.X).
- Add MSR-3 validating repertoire.
- Delete a tag from the LGR.
- Check id format when adding reference.
### Improvements
- Update harmonization tool.
- Better error reporting for CharInvalidContextRule.
- Collision-based tools do not stop at the first label not in the LGR.
- Include invalid variants in x-script variants.
- Add missing language exception in order to clarify cross script variant tool output.
- Remove label length limits based on heuristic by method that computes estimated number of variants.
- Make description of LGR union as text/html.
- Force inclusion of invalid code points when rebuilding LGR.
- Remove script parameter from harmonization function.
- Display rule name(s) when a code point does not comply with a contextual rule.
- Better notification for invalid language tags.
### Fixes
- Remove code points from tag-based classes on deletion.
- Replace number of variants by number of variant mappings in LGR validation statistics.
- Add 'blocked' type to tools that add variants.
- Update make_idna_repertoire to handle IDNA tables <= 6.0.0.
- In union comparison and intersection tools, do not duplicate rules, classes and actions.
- Add missing variants in LGR union.
- Workaround a libxml2 bug that do not normalize EOL in CDATA.

## 1.9 (2018-03-09)
New features:
- New tool to check that multiple LGRs are harmonized.
- New function to populate the missing symmetric and transitive variants.
Fixes:
- Validate that a generated variant label is valid based on LGR rules.
- Reduce verbosity of lgr\_compare's diff output
- Improve handling of large LGR.
- Improve display for summary (now renamed to LGR validation).
- Fix generation of prefix list with a code point sequence and look-around rule.

## 1.8.1 (2017-11-15)
Fixes:
 - Remove script/mimetype from merged description when all descriptions use the text/html mimetype.
 - Fix cross-script variants tool: output variants composed of code point which are in other scripts
   than the one(s) defined in the LGR.

## 1.8 (2017-10-18)
Fixes:
 - Merge LGR containing the same code point.
 - Improve HTML formatting for description in HTML output.
 - Improve merge for metadata's description element: if all descriptions are using HTML, then output will be in HTML.
 - Include references in WLE table in HTML output.
 - Better display of regex for WLE in HTML output.
 - Order metadata section per language then per script.
 - Fix size of variant set in HTML output.
 - Download result links are now ordered with newest on top.
 - Emphasize that the "Allocated set labels" file is optional.
 - Fix typo on homepage.
 - Update links to published RFC.
 - Allow import of an LGR part of a set as a standalone LGR.
 - Improve cross-script variants tool: generate the variants using the merged LGR,
   and list element LGRs used by the variants' code points.
 - Use redis as default Celery's broker for better stability.

## 1.7 (2017-06-26)
New features:
 - Handling of LGR sets: import multiple LGR documents to create a set (merged LGR).
 - Update difference and annotation tools to process LGR sets.
 - New tool to list cross-script variants for LGR sets.
 - HTML output of LGR: render LGR (or LGR set) in an HTML page.

Fixes:
 - Update dispositions to RFC: default for variants is "blocked", update default rules.
 - Improve design of homepage.
 - 500 error when clicking on a code point's variant that is not in LGR.
 - Fix Dockerfile: follow redirects for ICU downloads, add SHA-sum checks.

## 1.6 (2016-06-16)
Fixes:
 - Fix disposition handling in collision and diff tools
 - Improve tools error description provided in e-mail
 - Improve tools output
 - Manage bidirectional text in tools output
 - Improve tools performance

## 1.5 (2016-06-03)
New features:
 - Add cancel button on metadata screen                             
 - Add a list of current and imported LGRs into import/new panels         
 - Add supported Unicode version in about page  
 - Add an annotation tool
 - Add a checkbox to limit rules output in tools
 - Save tools output on server and display download link in session
 - Add a management command to clean storage
 - Some comparison leads to invalid LGR, return a download link for user to fix it

Fixes:
 - Fix manual import of RFC3743
 - Fix error field position in "Import CP from file" screen         
 - Improve code point details view
 - Various fixes in union and intersection
 - Various fixes in variant generation
 - Various display improvements
 - Limit logging output
 - Update RNG file
 - Various code factorization

## 1.4 (2016-04-27)
New features:
- Add documentation for core API and web-application global design.
- New tool for computing label collisions with two versions of an LGR.
  Add asynchronous interface for users to submit their requests
  and get result by email.

Fixes:
- Update RNG file to last version.
- Enable definition of when/not-when attribute on range.

## 1.3 (2016-03-02)
Fixes:
- Fix processing of look-around when anchor code point was repeated.
- Fix processing of infinite look-behind rules.
- Fix range expansion references.
- Correctly process variant label in context rule.
- Catch regex exceptions.
- Fix WLE validation.
- Handle empty set/pattern in WLE processing.
- Ensure label is in LGR when computing variants when dealing with sequences.
- When/Not-when attributes are mutually exclusive.
- Fix count attributes on char match operator.
- Fix class combinations for intersection and symetric-difference.
- Update RNG file.
- Make the title more clear to be clickable as « home »
- Correctly include Docker configuration.

## 1.2 (2016-02-05)
New features:
- WLE rules editor.
- Tag edition on code points.
- Context rules selection on code points.
- Expand ranges to single code point.
- New LGR comparison application:
	- Union of 2 LGRs.
	- Intersection of 2 LGRs.
	- Diff (text output) of 2 LGRs.
- Save summary to file.
- Delete LGR from working session.
- Add Dockerfile.
- Update namespace: imported LGRs will be converted to new namespace on export.

Fixes:
- Disable external entities when parsing XML (security review report).
- Properly handle IDNA errors in label validation.
- Import variants when manually importing from RFC file.
- Fix label variants generation when context rules are used.<|MERGE_RESOLUTION|>--- conflicted
+++ resolved
@@ -1,6 +1,6 @@
 # Changelog for lgr-core
 
-<<<<<<< HEAD
+## 2.0.1 (2019-08-01)
 ### New features
 - Add support for LGR validation:
     - Introduce the concept of test label. Each test label has a test (i.e. a predicate on LGR files) and a human readable description.
@@ -10,13 +10,10 @@
     - Add aggregation of test results in terms of successful test labels.
     - Add a method to calculate the validation result based on policy and test results.
     - Add an RFC 7940 validation tool.
-=======
-## 2.0.1 (2019-08-01)
 ### Improvements
 - Mark out-of-script codepoints as warnings instead of errors (Fixes #15).
 ### Fixes
 - Fix processing of contextual rule without anchor (Fixes #14).
->>>>>>> 057f0979
 
 ## 2.0.0 (2018-09-06)
 ### New features
