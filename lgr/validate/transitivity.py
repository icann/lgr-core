# -*- coding: utf-8 -*-
"""
transitivity.py - Check for transitivity
"""
from __future__ import unicode_literals

import logging

from lgr.char import RangeChar
from lgr.utils import format_cp
from lgr.exceptions import NotInLGR

logger = logging.getLogger(__name__)


def check_transitivity(lgr, options):
    """
    Check that all variants are defined in a transitive way.

    If B is a variant of A and C a variant of B, then C must be a variant of A.

    We only check the presence of the code point in the variants, not that all
    properties are identical (type, when, not-when).

    Note: This test assumes the LGR is symmetric.

    :param LGR lgr: The LGR to check.
    :param options: Dictionary of options to the validation function - unused.
    :return True is LGR transitivity is achieved, False otherwise.
    """
    success = True
    logger.info("Testing transitivity")
    result = {
        'description': 'Testing transitivity',
        'repertoire': []
    }

    for a in lgr.repertoire:
        if isinstance(a, RangeChar):
            # Range have no variants
            continue

        a_variants = list(a.get_variants())  # get_variants() returns generator
        logger.debug("A: '%s'", format_cp(a.cp))
        for b in a_variants:
            logger.debug("A: '%s' - B: '%s'", format_cp(a.cp), format_cp(b.cp))
            try:
                variants = lgr.get_variants(b.cp)
            except NotInLGR:
                logger.error("Code point '%s' not in LGR", format_cp(b.cp))
                success = False
                continue
            # Variant is defined in repertoire
            # (we have checked for symmetry first)
            for c in [var for var in variants if var.cp != a.cp]:
                logger.debug("A: '%s' - B: '%s' - C: '%s'",
                             format_cp(a.cp),
                             format_cp(b.cp),
                             format_cp(c.cp))
                # Iterate through all second-level variants
                # which are not the original code point
                if c.cp not in [var.cp for var in a_variants]:
                    success = False
                    logger.warning("CP %s should have CP %s in its variants.",
                                   format_cp(a.cp),
                                   format_cp(c.cp))
<<<<<<< HEAD
                    lgr.notify_error("basic_transitivity")
=======
                    result['repertoire'].append({
                        'char': a,
                        'variant': c
                    })
>>>>>>> 90b398af
    logger.info("Transitivity test done")
    lgr.notify_tested("basic_transitivity")

    return success, result<|MERGE_RESOLUTION|>--- conflicted
+++ resolved
@@ -64,14 +64,11 @@
                     logger.warning("CP %s should have CP %s in its variants.",
                                    format_cp(a.cp),
                                    format_cp(c.cp))
-<<<<<<< HEAD
                     lgr.notify_error("basic_transitivity")
-=======
                     result['repertoire'].append({
                         'char': a,
                         'variant': c
                     })
->>>>>>> 90b398af
     logger.info("Transitivity test done")
     lgr.notify_tested("basic_transitivity")
 
